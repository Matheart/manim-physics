--- conflicted
+++ resolved
@@ -10,22 +10,16 @@
 **Warnings: Please do not directly clone the github repo! The repo is still under development and it is not a stable version, download manim-physics through pypi.**
 
 ## Usage
-<<<<<<< HEAD
-In order to use manim-physics to generate physics animations, you should be familiar with pymunk.
-You could check [the official documentation](http://www.pymunk.org/en/latest/pymunk.html) of pymunk for reference.
-=======
-In order to use `rigid_mechanics.py`, you should be familar with pymunk. You could check [the official documentation](http://www.pymunk.org/en/latest/pymunk.html) of pymunk for reference. There is also a good [Youtube tutorial](https://youtu.be/pRk---rdrbo ) to let you better understand pymunk.
+In order to use `rigid_mechanics.py`, you should be familiar with pymunk. You could check [the official documentation](http://www.pymunk.org/en/latest/pymunk.html) of pymunk for reference. There is also a good [Youtube tutorial](https://youtu.be/pRk---rdrbo ) to let you better understand pymunk.
 
 ## Contribution Guidelines
 The manim-physics plugin contains objects that are classified into **several main branches**, now including rigid mechanics simulation, electromagnetism and wave. 
 
 If you want to add more objects to the plugin, The classes of the objects should be placed in the python file of corresponding branch, for example, `wave.py`, and place it under the folder src\manim_physics. The tests of objects should be named as `test_thefilename.py` such as `test_wave.py`, with some documentation, so the maintainer of this repo could ensure that it runs as expected.
->>>>>>> a2c387ab
 
 ## A simple Example 
 
 ```py
-<<<<<<< HEAD
 # use a SpaceScene to utilize all specific rigid-mechanics methods
 class TestScene(SpaceScene):
     def construct(self):
@@ -35,44 +29,6 @@
 
         self.make_rigid_body(circle) # Mobjects will move with gravity
         self.make_static_body(ground) # Mobjects will stay in place
-=======
-class OneObjectsFalling(Scene):
-    def construct(self):
-        space = Space(dt = 1 / self.camera.frame_rate) 
-        # space is the basic unit of simulation (just like scene)
-        # you can add rigid bodies, shapes and joints to it 
-        # and then step them all forward together through time
-        self.add(space)
-
-        circle = Circle().shift(UP).set_fill(RED, 1).shift(DOWN + RIGHT)
-        circle.body = pymunk.Body() # add a rigid body to the circle
-        circle.body.position = \
-            circle.get_center()[0], \
-            circle.get_center()[1]
-        circle.shape = pymunk.Circle(
-            body = circle.body,
-            radius = circle.width / 2
-        ) # set the shape of the circle in pymunk
-        circle.shape.elasticity = 0.8
-        circle.shape.density = 1
-        circle.angle = 0
-
-        ground = Rectangle(width = 8, height = 0.1, color = GREEN).set_fill(GREEN, 1)
-        ground.shift(3.5*DOWN)
-        ground.body = space.space.static_body 
-        # static body means the object keeps stationary even after collision
-        ground.shape = pymunk.Segment(ground.body, (-4, -3.5), (4, -3.5), 0.1)
-        ground.shape.elasticity = 0.99
-        ground.shape.friction = 0.8
-        self.add(ground)
-
-        self.add(circle)
-        space.add_body(circle)
-        space.add_body(ground)
-
-        space.add_updater(step)
-        circle.add_updater(simulate)
->>>>>>> a2c387ab
         self.wait(10)
         # during wait time, the circle would move according to the simulate updater
 ```
