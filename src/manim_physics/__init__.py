<<<<<<< HEAD
__version__ = '0.2.0'
__all__ = ['Space', 'step', 'simulate']
=======
__version__ = "0.2.0"
__all__ = [
    "Space", "step", "simulate", # rigid_mechanics
    "Charge", "ElectricField",   # electromagnetism
    "LinearWave", "RadialWave", "StandingWave"
]
>>>>>>> 4ed923d6

from .rigid_mechanics import *
from .electromagnetism import *
from .wave import *<|MERGE_RESOLUTION|>--- conflicted
+++ resolved
@@ -1,14 +1,9 @@
-<<<<<<< HEAD
-__version__ = '0.2.0'
-__all__ = ['Space', 'step', 'simulate']
-=======
 __version__ = "0.2.0"
 __all__ = [
     "Space", "step", "simulate", # rigid_mechanics
     "Charge", "ElectricField",   # electromagnetism
     "LinearWave", "RadialWave", "StandingWave"
 ]
->>>>>>> 4ed923d6
 
 from .rigid_mechanics import *
 from .electromagnetism import *
