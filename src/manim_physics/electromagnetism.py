--- conflicted
+++ resolved
@@ -12,11 +12,7 @@
 
 
 class Charge(VGroup):
-<<<<<<< HEAD
     def __init__(self, magnitude=1, point=ORIGIN, add_light=True, **kwargs):
-=======
-    def __init__(self, magnitude=1, point=ORIGIN, add_glow = True, **kwargs):
->>>>>>> 6dbaeafa
         VGroup.__init__(self, **kwargs)
         self.magnitude = magnitude
         self.point = point
@@ -36,11 +32,7 @@
             layer_colors = ["#3399FF", "#66B2FF"]
             layer_radius = 2
 
-<<<<<<< HEAD
-        if add_light:  # use many arcs to simulate lighting
-=======
         if add_glow: # use many arcs to simulate glowing
->>>>>>> 6dbaeafa
             layer_num = 80
             color_list = color_gradient(layer_colors, layer_num)
             opacity_func = lambda t: 1500 * (1 - abs(t - 0.009) ** 0.0001)
