--- conflicted
+++ resolved
@@ -41,16 +41,8 @@
         self.wait(10)
         # during wait time, the circle would move according to the simulate updater
 
-<<<<<<< HEAD
-def test_version():
-    assert __version__ == "0.1.1"
-
-
 # use a SpaceScene to utilize all specific rigid-mechanics methods
 class TwoObjectsFalling(SpaceScene):
-=======
-class TwoObjectsFalling(Scene):
->>>>>>> 81bc9db5
     def construct(self):
 
         circle = Circle().shift(UP)
