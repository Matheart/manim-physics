from manim import *

from manim_physics.electromagnetism import *


class ElectricFieldExampleScene(Scene):
    def construct(self):
        charge1 = Charge(-1, LEFT + DOWN)
        charge2 = Charge(2, RIGHT + DOWN)
        charge3 = Charge(-1, UP)
        field = ElectricField(charge1, charge2, charge3)
<<<<<<< HEAD
        self.add(field, charge1, charge2, charge3)


class MagnetismExample(Scene):
    def construct(self):
        current1 = Current(LEFT * 2.5)
        current2 = Current(RIGHT * 2.5, direction=IN)
        field = CurrentMagneticField(current1, current2)
        self.add(field, current1, current2)


class BarMagnetExample(Scene):
    def construct(self):
        bar1 = BarMagnet().rotate(PI / 2).shift(LEFT * 3.5)
        bar2 = BarMagnet().rotate(PI / 2).shift(RIGHT * 3.5)
        self.add(BarMagneticField(bar1, bar2))
        self.add(bar1, bar2)
=======
        self.add(charge1, charge2, charge3)
        self.add(field)
        self.wait(2)

        #vec = field.get_force_on_charge(charge2) 
        #self.play(Create(vec))
>>>>>>> bc78c633
<|MERGE_RESOLUTION|>--- conflicted
+++ resolved
@@ -9,8 +9,12 @@
         charge2 = Charge(2, RIGHT + DOWN)
         charge3 = Charge(-1, UP)
         field = ElectricField(charge1, charge2, charge3)
-<<<<<<< HEAD
-        self.add(field, charge1, charge2, charge3)
+        self.add(charge1, charge2, charge3)
+        self.add(field)
+        self.wait(2)
+
+        #vec = field.get_force_on_charge(charge2) 
+        #self.play(Create(vec))
 
 
 class MagnetismExample(Scene):
@@ -26,12 +30,4 @@
         bar1 = BarMagnet().rotate(PI / 2).shift(LEFT * 3.5)
         bar2 = BarMagnet().rotate(PI / 2).shift(RIGHT * 3.5)
         self.add(BarMagneticField(bar1, bar2))
-        self.add(bar1, bar2)
-=======
-        self.add(charge1, charge2, charge3)
-        self.add(field)
-        self.wait(2)
-
-        #vec = field.get_force_on_charge(charge2) 
-        #self.play(Create(vec))
->>>>>>> bc78c633
+        self.add(bar1, bar2)